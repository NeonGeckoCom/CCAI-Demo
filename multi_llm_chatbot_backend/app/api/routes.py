--- conflicted
+++ resolved
@@ -11,13 +11,10 @@
 from typing import Optional, List
 from fastapi import UploadFile, File
 from app.utils.document_extractor import extract_text_from_file
-<<<<<<< HEAD
 from app.core.orchestrator import answer_with_persona_context
 from app.utils.chroma_client import add_persona_doc
 import hashlib
-=======
 from app.utils.file_limits import is_within_upload_limit
->>>>>>> 15919390
 
 router = APIRouter()
 
@@ -537,7 +534,6 @@
         "current_provider": current_provider
     }
 
-<<<<<<< HEAD
 class PersonaQuery(BaseModel):
     question: str
     persona: str
@@ -553,8 +549,7 @@
     add_persona_doc(combined_text, query.persona, doc_id)
 
     return {"response": response}
-=======
+
 @router.get("/uploaded-files")
 def get_uploaded_filenames():
-    return {"files": session_context.uploaded_files}
->>>>>>> 15919390
+    return {"files": session_context.uploaded_files}